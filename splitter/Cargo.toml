[package]
name    = "bitvm2-splitter"
version = "0.1.0"
edition = "2021"

[dependencies]
# Bitcoin Libraries
bitcoin              = { git = "https://github.com/rust-bitcoin/rust-bitcoin", branch = "bitvm", features = ["rand-std"]}
bitcoin-script       = { git = "https://github.com/BitVM/rust-bitcoin-script" }
bitcoin-scriptexec   = { git = "https://github.com/BitVM/rust-bitcoin-scriptexec/"}
bitcoin-script-stack = { git = "https://github.com/FairgateLabs/rust-bitcoin-script-stack"}
# Some test script to test the splitter
bitcoin-window-mul   = { git = "https://github.com/distributed-lab/bitcoin-window-mul.git" }

# General-purpose libraries
strum          = "0.26"
strum_macros   = "0.26"
serde          = { version = "1.0.197", features = ["derive"] }
serde_json     = "1.0.116"
tokio          = { version = "1.37.0", features = ["full"] }

# Crypto libraries
hex        = "0.4.3"
num-bigint = "0.4.4"
num-traits = "0.2.18"

# Random libraries
rand_chacha = "0.3.1"
<<<<<<< HEAD
rand        = "0.8.0"

[dev-dependencies]
num-bigint  = { version = "0.4.4", features = ["rand"] }
ark-std     = "0.4.0"
konst       = "0.3.9"

[profile.dev]
opt-level = 3

[profile.release]
lto = true

[patch.crates-io.base58check]
git    = "https://github.com/rust-bitcoin/rust-bitcoin"
branch = "bitvm"

[patch.crates-io.bitcoin]
git    = "https://github.com/rust-bitcoin/rust-bitcoin"
branch = "bitvm"

[patch.crates-io.bitcoin_hashes]
git    = "https://github.com/rust-bitcoin/rust-bitcoin"
branch = "bitvm"

[patch.crates-io.bitcoin-internals]
git    = "https://github.com/rust-bitcoin/rust-bitcoin"
branch = "bitvm"

[patch.crates-io.bitcoin-io]
git    = "https://github.com/rust-bitcoin/rust-bitcoin"
branch = "bitvm"

[patch.crates-io.bitcoin-units]
git    = "https://github.com/rust-bitcoin/rust-bitcoin"
branch = "bitvm"
=======
rand = "0.8.5"
num-bigint = { version = "0.4.4", features = ["rand"] }
ark-std = "0.4.0"
konst = "0.3.9"
>>>>>>> 28ebffdd
<|MERGE_RESOLUTION|>--- conflicted
+++ resolved
@@ -26,46 +26,7 @@
 
 # Random libraries
 rand_chacha = "0.3.1"
-<<<<<<< HEAD
-rand        = "0.8.0"
-
-[dev-dependencies]
+rand        = "0.8.5"
 num-bigint  = { version = "0.4.4", features = ["rand"] }
 ark-std     = "0.4.0"
-konst       = "0.3.9"
-
-[profile.dev]
-opt-level = 3
-
-[profile.release]
-lto = true
-
-[patch.crates-io.base58check]
-git    = "https://github.com/rust-bitcoin/rust-bitcoin"
-branch = "bitvm"
-
-[patch.crates-io.bitcoin]
-git    = "https://github.com/rust-bitcoin/rust-bitcoin"
-branch = "bitvm"
-
-[patch.crates-io.bitcoin_hashes]
-git    = "https://github.com/rust-bitcoin/rust-bitcoin"
-branch = "bitvm"
-
-[patch.crates-io.bitcoin-internals]
-git    = "https://github.com/rust-bitcoin/rust-bitcoin"
-branch = "bitvm"
-
-[patch.crates-io.bitcoin-io]
-git    = "https://github.com/rust-bitcoin/rust-bitcoin"
-branch = "bitvm"
-
-[patch.crates-io.bitcoin-units]
-git    = "https://github.com/rust-bitcoin/rust-bitcoin"
-branch = "bitvm"
-=======
-rand = "0.8.5"
-num-bigint = { version = "0.4.4", features = ["rand"] }
-ark-std = "0.4.0"
-konst = "0.3.9"
->>>>>>> 28ebffdd
+konst       = "0.3.9"